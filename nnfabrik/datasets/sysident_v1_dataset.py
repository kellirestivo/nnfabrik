--- conflicted
+++ resolved
@@ -2,24 +2,6 @@
 import torch.utils.data as utils
 import numpy as np
 import pickle
-<<<<<<< HEAD
-
-# from retina.retina import warp_image
-from collections import namedtuple
-
-
-def sysident_v1(
-    datafiles,
-    imagepath,
-    batch_size,
-    seed,
-    train_frac=0.8,
-    subsample=2,
-    crop=30,
-    time_bins_sum=tuple(range(12)),
-    avg=False,
-):
-=======
 #from retina.retina import warp_image
 from collections import namedtuple, Iterable
 import os
@@ -27,7 +9,6 @@
 
 
 class ImageCache:
->>>>>>> 78a2636e
     """
     A simple cache which loads images into memory given a path to the directory where the images are stored.
     Images need to be present as 2D .npy arrays
@@ -342,11 +323,7 @@
         time_bins_sum = tuple(range(time_bins_sum))
 
     # initialize dataloaders as empty dict
-<<<<<<< HEAD
-    dataloaders = {"train": {}, "val": {}, "test": {}}
-=======
     dataloaders = {'train': {}, 'validation': {}, 'test': {}}
->>>>>>> 78a2636e
 
     if imagepath:
         with open(imagepath, "rb") as pkl:
@@ -462,9 +439,11 @@
     img_std = np.std(images_cropped)
 
     # hard Coded Parameter used in the amadeus.pickle file
-    n_train_images = int(images.shape[0] * 0.8)
-
-    all_train_ids, all_validation_ids = get_validation_split(n_images=n_train_images, train_frac=train_frac, seed=seed)
+    n_train_images = int(images.shape[0]*0.8)
+
+    all_train_ids, all_validation_ids = get_validation_split(n_images=n_train_images,
+                                                                train_frac=train_frac,
+                                                                seed=seed)
     # cycling through all datafiles to fill the dataloaders with an entry per session
     for i, datapath in enumerate(datafiles):
 
@@ -484,8 +463,8 @@
         training_image_ids = raw_data["training_image_ids"] - 1
         testing_image_ids = raw_data["testing_image_ids"] - 1
 
-        images_train = images[training_image_ids, crop : h - crop : subsample, crop : w - crop : subsample]
-        images_test = images[testing_image_ids, crop : h - crop : subsample, crop : w - crop : subsample]
+        images_train = images[training_image_ids, crop:h - crop:subsample, crop:w - crop:subsample]
+        images_test = images[testing_image_ids, crop:h - crop:subsample, crop:w - crop:subsample]
         images_train = (images_train - img_mean) / img_std
         images_test = (images_test - img_mean) / img_std
 
@@ -521,14 +500,8 @@
     Returns: Two arrays, containing image IDs of the whole imageset, split into train and validation
 
     """
-<<<<<<< HEAD
-    if seed:
-        np.random.seed(seed)
-    train_idx, val_idx = np.split(np.random.permutation(n_images), [int(n_images * train_frac)])
-=======
     if seed: np.random.seed(seed)
     train_idx, val_idx = np.split(np.random.permutation(int(n_images)), [int(n_images*train_frac)])
->>>>>>> 78a2636e
     assert not np.any(np.isin(train_idx, val_idx)), "train_set and val_set are overlapping sets"
 
     return train_idx, val_idx
@@ -557,31 +530,4 @@
     dataset = NamedTensorDataset(images, responses)
     data_loader = utils.DataLoader(dataset, batch_size=batch_size, shuffle=shuffle)
 
-<<<<<<< HEAD
-    return data_loader
-
-
-class NamedTensorDataset(utils.Dataset):
-    """
-    Dataset wrapping tensors.
-
-    Each sample will be retrieved by indexing tensors along the first dimension.
-
-    Arguments:
-        *tensors (Tensor): tensors that have the same size of the first dimension.
-    """
-
-    def __init__(self, *tensors, names=("inputs", "targets")):
-        assert all(tensors[0].size(0) == tensor.size(0) for tensor in tensors)
-        assert len(tensors) == len(names)
-        self.tensors = tensors
-        self.DataPoint = namedtuple("DataPoint", names)
-
-    def __getitem__(self, index):
-        return self.DataPoint(*[tensor[index] for tensor in self.tensors])
-
-    def __len__(self):
-        return self.tensors[0].size(0)
-=======
-    return data_loader
->>>>>>> 78a2636e
+    return data_loader