import torch
import tempfile
import warnings
import os

<<<<<<< HEAD
from . import config
=======
from . import utility
from . import datasets
from . import training
from . import models

import datajoint as dj
dj.config['stores'] = {
    'minio': {    #  store in s3
        'protocol': 's3',
        'endpoint': 'cantor.mvl6.uni-tuebingen.de:9000',
        'bucket': 'nnfabrik',
        'location': 'dj-store',
        'access_key': os.environ.get('MINIO_ACCESS_KEY', 'FAKEKEY'),
        'secret_key': os.environ.get('MINIO_SECRET_KEY', 'FAKEKEY')
    }
}

>>>>>>> c2ca6747
from .builder import get_data, get_trainer, get_model, get_all_parts

from .utility.dj_helpers import make_hash, check_repo_commit
from .utility.nnf_helper import split_module_name, dynamic_import, cleanup_numpy_scalar

# check if schema_name defined, otherwise default to nnfabrik_core
schema = dj.schema(dj.config.get('schema_name', 'nnfabrik_core'))


@schema
class Fabrikant(dj.Manual):
    definition = """
    architect_name: varchar(32)       # Name of the contributor that added this entry
    ---
    email: varchar(64)      # e-mail address
    affiliation: varchar(32) # conributor's affiliation
    dj_username: varchar(64) # DataJoint username
    """

    @classmethod
    def get_current_user(cls):
        """
        Lookup the architect_name in Fabrikant corresponding to the currently logged in DataJoint user
        Returns: architect_name if match found, else None
        """
        username = cls.connection.get_user().split('@')[0]
        entry = (Fabrikant & dict(dj_username=username))
        if entry:
            return entry.fetch1('architect_name')



@schema
class Model(dj.Manual):
    definition = """
    configurator: varchar(64)   # name of the configuration function
    config_hash: varchar(64)    # hash of the configuration object
    ---
    config_object: longblob     # configuration object to be passed into the function
    -> Fabrikant.proj(model_architect='architect_name')
    model_comment='' : varchar(64)  # short description
    model_ts=CURRENT_TIMESTAMP: timestamp    # UTZ timestamp at time of insertion
    """

    @property
    def fn_config(self):
        model_fn, model_config = self.fetch1('configurator', 'config_object')
        model_config = cleanup_numpy_scalar(model_config)
        return model_fn, model_config

    def add_entry(self, configurator, config_object, model_architect=None, model_comment=''):
        """
        configurator -- name of the function/class that's callable
        config_object -- actual Python object
        """
        module_path, class_name = split_module_name(configurator)
        config_fn = dynamic_import(module_path, class_name) if module_path else eval('models.' + configurator)
        try:
            callable(config_fn)
        except NameError:
            warnings.warn("configurator function does not exist. Table entry rejected")
            return

        config_hash = make_hash(config_object)
        if model_architect is None:
            model_architect = Fabrikant.get_current_user()
        key = dict(configurator=configurator, config_hash=config_hash, config_object=config_object,
                   model_architect=model_architect, model_comment=model_comment)
        self.insert1(key)

    def build_model(self, dataloader, seed=None, key=None):
        print('Loading model...')
        if key is None:
            key = {}
        configurator, config_object = (self & key).fn_config

        return get_model(configurator, config_object, dataloader, seed=seed)



@schema
class Dataset(dj.Manual):
    definition = """
    dataset_loader: varchar(64)         # name of the dataset loader function
    dataset_config_hash: varchar(64)    # hash of the configuration object
    ---
    dataset_config: longblob     # dataset configuration object
    -> Fabrikant.proj(dataset_architect='architect_name')
    dataset_comment='' : varchar(64)  # short description
    dataset_ts=CURRENT_TIMESTAMP: timestamp    # UTZ timestamp at time of insertion
    """

    @property
    def fn_config(self):
        dataset_loader, dataset_config = self.fetch1('dataset_loader', 'dataset_config')
        dataset_config = cleanup_numpy_scalar(dataset_config)
        return dataset_loader, dataset_config

    def add_entry(self, dataset_loader, dataset_config, dataset_architect=None, dataset_comment=''):
        """
        inserts one new entry into the Dataset Table
        dataset_loader -- name of dataset function/class that's callable
        dataset_config -- actual Python object with which the dataset function is called
        """

        module_path, class_name = split_module_name(dataset_loader)
        dataset_fn = dynamic_import(module_path, class_name) if module_path else eval('datasets.' + dataset_loader)
        try:
            callable(dataset_fn)
        except NameError:
            warnings.warn("dataset_loader function does not exist. Table entry rejected")
            return

        if dataset_architect is None:
            dataset_architect = Fabrikant.get_current_user()

        dataset_config_hash = make_hash(dataset_config)
        key = dict(dataset_loader=dataset_loader, dataset_config_hash=dataset_config_hash,
                   dataset_config=dataset_config, dataset_architect=dataset_architect, dataset_comment=dataset_comment)
        self.insert1(key)

    def get_dataloader(self, seed=None, key=None):
        """
        Returns a dataloader for a given dataset loader function and its corresponding configurations
        dataloader: is expected to be a dict in the form of
                            {
                            'train_loader': torch.utils.data.DataLoader,
                             'val_loader': torch.utils.data.DataLoader,
                             'test_loader: torch.utils.data.DataLoader,
                             }
                             or a similar iterable object
                each loader should have as first argument the input such that
                    next(iter(train_loader)): [input, responses, ...]
                the input should have the following form:
                    [batch_size, channels, px_x, px_y, ...]
        """
        if key is None:
            key = {}

        dataset_loader, dataset_config = (self & key).fn_config

        if seed is not None:
            dataset_config['seed'] = seed # override the seed if passed in

        return get_data(dataset_loader, dataset_config)


@schema
class Trainer(dj.Manual):
    definition = """
    training_function: varchar(64)     # name of the Trainer loader function
    training_config_hash: varchar(64)  # hash of the configuration object
    ---
    training_config: longblob          # training configuration object
    -> Fabrikant.proj(trainer_architect='architect_name')
    trainer_comment='' : varchar(64)  # short description
    trainer_ts=CURRENT_TIMESTAMP: timestamp    # UTZ timestamp at time of insertion
    """

    @property
    def fn_config(self):
        training_function, training_config = self.fetch1('training_function', 'training_config')
        training_config = cleanup_numpy_scalar(training_config)
        return training_function, training_config

    def add_entry(self, training_function, training_config, trainer_architect=None, trainer_comment=''):
        """
        inserts one new entry into the Trainer Table
        training_function -- name of trainer function/class that's callable
        training_config -- actual Python object with which the trainer function is called
        """

        module_path, class_name = split_module_name(training_function)
        trainer_fn = dynamic_import(module_path, class_name) if module_path else eval('training.' + training_function)
        try:
            callable(trainer_fn)
        except NameError:
            warnings.warn("dataset_loader function does not exist. Table entry rejected")
            return

        training_config_hash = make_hash(training_config)

        if trainer_architect is None:
            trainer_architect = Fabrikant.get_current_user()

        key = dict(training_function=training_function, training_config_hash=training_config_hash,
                   training_config=training_config, trainer_architect=trainer_architect,
                   trainer_comment=trainer_comment)
        self.insert1(key)

    def get_trainer(self, key=None, build_partial=True):
        """
        Returns the training function for a given training function and its corresponding configurations
        """
        if key is None:
            key = {}
        training_function, training_config = (self & key).fn_config

        if build_partial:
            # build the configuration into the function
            return get_trainer(training_function, training_config)
        else:
            # return them separately
            return get_trainer(training_function), training_config


@schema
class Seed(dj.Manual):
    definition = """
    seed:   int     # Random seed that is passed to the model- and dataset-builder
    """


@schema
# @gitlog
class TrainedModel(dj.Computed):
    definition = """
    -> Model
    -> Dataset
    -> Trainer
    -> Seed
    ---
    score:   float  # loss
    output: longblob  # trainer object's output
    ->[nullable] Fabrikant
    trainedmodel_ts=CURRENT_TIMESTAMP: timestamp    # UTZ timestamp at time of insertion
    """

    def get_full_config(self, key=None, include_state_dict=True):
        if key is None:
            key = self.fetch1('KEY')

        model_fn, model_config = (Model & key).fn_config
        dataset_fn, dataset_config = (Dataset & key).fn_config
        trainer_fn, trainer_config = (Trainer & key).fn_config

        ret = dict(model_fn=model_fn, model_config=model_config,
                   dataset_fn=dataset_fn, dataset_config=dataset_config,
                   trainer_fn=trainer_fn, trainer_config=trainer_config)

        # if trained model exist and include_state_dict is True
        if include_state_dict and (self & key):
            ret['state_dict'] = (self.ModelStorage & key).fetch1('model_state')

        return ret


    class ModelStorage(dj.Part):
        definition = """
        # Contains the paths to the stored models
        -> master
        ---
        model_state:            attach@minio
        """


    class GitLog(dj.Part):
        definition = """
        ->master
        ---
        info :              longblob
        """


    def get_entry(self, key):
        (Dataset & key).fetch()


    def make(self, key):

        commits_info = {name: info for name, info in [check_repo_commit(repo) for repo in config['repos']]}
        assert len(commits_info) == len(config['repos'])

        if any(['error_msg' in name for name in commits_info.keys()]):
            err_msgs = ["You have uncommited changes."]
            err_msgs.extend([info for name, info in commits_info.items() if 'error_msg' in name])
            err_msgs.append("\nPlease commit the changes before running populate.\n")
            raise RuntimeError('\n'.join(err_msgs))

        else:

            # by default try to lookup the architect corresponding to the current DJ user
            architect_name = Fabrikant.get_current_user()
            seed = (Seed & key).fetch1('seed')

            config_dict = self.get_full_config(key)
            dataloaders, model, trainer = get_all_parts(**config_dict, seed=seed)

            # model training
            score, output, model_state = trainer(model, seed, **dataloaders)

            with tempfile.TemporaryDirectory() as trained_models:
                filename = make_hash(key) + '.pth.tar'
                filepath = os.path.join(trained_models, filename)
                torch.save(model_state, filepath)

                key['score'] = score
                key['output'] = output
                key['architect_name'] = architect_name
                self.insert1(key)

                key['model_state'] = filepath
                self.ModelStorage.insert1(key, ignore_extra_fields=True)

                # add the git info to the part table
                if commits_info:
                    key['info'] = commits_info
                    self.GitLog().insert1(key, skip_duplicates=True, ignore_extra_fields=True)<|MERGE_RESOLUTION|>--- conflicted
+++ resolved
@@ -3,9 +3,7 @@
 import warnings
 import os
 
-<<<<<<< HEAD
 from . import config
-=======
 from . import utility
 from . import datasets
 from . import training
@@ -23,7 +21,6 @@
     }
 }
 
->>>>>>> c2ca6747
 from .builder import get_data, get_trainer, get_model, get_all_parts
 
 from .utility.dj_helpers import make_hash, check_repo_commit
