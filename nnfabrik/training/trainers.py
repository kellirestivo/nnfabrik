<<<<<<< HEAD
import datajoint as dj
import torch
=======
import warnings
>>>>>>> e6d383a5
from functools import partial

import numpy as np
import torch
from scipy import stats
from tqdm import tqdm

from mlutils import measures
from mlutils.measures import *
from mlutils.training import early_stopping, MultipleObjectiveTracker, eval_state, cycle_datasets, Exhauster, LongCycler
from ..utility.nn_helpers import set_random_seed

from ..utility import metrics
from ..utility.metrics import corr_stop, poisson_stop


def early_stop_trainer(model, seed, stop_function='corr_stop',
                       loss_function='PoissonLoss', epoch=0, interval=1, patience=10, max_iter=75,
                       maximize=True, tolerance=0.001, device='cuda', restore_best=True,
                       lr_init=0.005, lr_decay_factor=0.3, min_lr=0.0001, optim_batch_step=True,
                       verbose=True, lr_decay_steps=3, dataloaders=None, **kwargs):
    """"
    Args:
        model: PyTorch nn module
        seed: random seed
        trainer_config:
            lr_schedule: list or ndarray that contains lr and lr decrements after early stopping kicks in
            stop_function: stop condition in early stopping, has to be one string of the following:
                'corr_stop'
                'gamma stop'
                'exp_stop'
                'poisson_stop'
            loss_function: has to be a string that gets evaluated with eval()
                Loss functions that are built in at mlutils that can
                be selected in the trainer config are:
                    'PoissonLoss'
                    'GammaLoss'
            device: Device that the model resides on. Expects arguments such as torch.device('')
                Examples: 'cpu', 'cuda:2' (0-indexed gpu)

        Pytorch Dataloaders are expanded into dictionary of individual loaders
            train: PyTorch DtaLoader -- training data
            val: validation data loader
            test: test data loader -- not used during training

    Returns:
        score: performance score of the model
        output: user specified validation object based on the 'stop function'
        model_state: the full state_dict() of the trained model
    """

    train = dataloaders["train"] if dataloaders else kwargs["train"]
    val = dataloaders["val"] if dataloaders else kwargs["val"]
    test = dataloaders["test"] if dataloaders else kwargs["test"]

    # --- begin of helper function definitions
    def model_predictions(loader, model, data_key):
        """
        computes model predictions for a given dataloader and a model
        Returns:
            target: ground truth, i.e. neuronal firing rates of the neurons
            output: responses as predicted by the network
        """
        target, output = torch.empty(0), torch.empty(0)
        for images, responses in loader[data_key]:
            output = torch.cat((output, (model(images.to(device), data_key=data_key).detach().cpu())), dim=0)
            target = torch.cat((target, responses.detach().cpu()), dim=0)

        return target.numpy(), output.numpy()

    # all early stopping conditions
    def corr_stop(model, loader=None, avg=True):
        """
        Returns either the average correlation of all neurons or the the correlations per neuron.
            Gets called by early stopping and the model performance evaluation
        """
        loader = val if loader is None else loader
        n_neurons, correlations_sum = 0, 0
        if not avg:
            all_correlations = np.array([])

        for data_key in loader:
            with eval_state(model):
                target, output = model_predictions(loader, model, data_key)

            ret = corr(target, output, axis=0)

            if np.any(np.isnan(ret)):
                warnings.warn('{}% NaNs '.format(np.isnan(ret).mean() * 100))
            ret[np.isnan(ret)] = 0

            if not avg:
                all_correlations = np.append(all_correlations, ret)
            else:
                n_neurons += output.shape[1]
                correlations_sum += ret.sum()

        corr_ret = correlations_sum / n_neurons if avg else all_correlations
        return corr_ret

    def gamma_stop(model):
        with eval_state(model):
            target, output = model_predictions(val, model)

        ret = -stats.gamma.logpdf(target + 1e-7, output + 0.5).mean(axis=1) / np.log(2)
        if np.any(np.isnan(ret)):
            warnings.warn(' {}% NaNs '.format(np.isnan(ret).mean() * 100))
        ret[np.isnan(ret)] = 0
        return ret.mean()

    def exp_stop(model, bias=1e-12, target_bias=1e-7):
        with eval_state(model):
            target, output = model_predictions(val, model)
        target = target + target_bias
        output = output + bias
        ret = (target / output + np.log(output)).mean(axis=1) / np.log(2)
        if np.any(np.isnan(ret)):
            warnings.warn(' {}% NaNs '.format(np.isnan(ret).mean() * 100))
        ret[np.isnan(ret)] = 0
        # -- average if requested
        return ret.mean()

    def poisson_stop(model, loader=None, avg=False):
        poisson_losses = np.array([])
        loader = val if loader is None else loader
        n_neurons = 0
        for data_key in loader:
            with eval_state(model):
                target, output = model_predictions(loader, model, data_key)

            ret = output - target * np.log(output + 1e-12)
            if np.any(np.isnan(ret)):
                warnings.warn(' {}% NaNs '.format(np.isnan(ret).mean() * 100))

            poisson_losses = np.append(poisson_losses, np.nansum(ret, 0))
            n_neurons += output.shape[1]
        return poisson_losses.sum()/n_neurons if avg else poisson_losses.sum()

    def readout_regularizer_stop(model):
        ret = 0
        with eval_state(model):
            for data_key in val:
                ret += model.readout.regularizer(data_key).detach().cpu().numpy()
        return ret

    def core_regularizer_stop(model):
        with eval_state(model):
            if model.core.regularizer():
                return model.core.regularizer().detach().cpu().numpy()
            else:
                return 0

    def full_objective(model, data_key, inputs, targets, **kwargs):
        """
        Computes the training loss for the model and prespecified criterion.
            Default: PoissonLoss, summed over Neurons and Batches, scaled by dataset
                        size and batch size to account for batch noise.

        Args:
            inputs: i.e. images
            targets: neuronal responses that the model should predict

        Returns: training loss summed over all neurons. Summed over batches and Neurons

        """
        m = len(train[data_key].dataset)
        k = inputs.shape[0]
            
        return np.sqrt(m / k) * criterion(model(inputs.to(device), data_key=data_key, **kwargs), targets.to(device)).sum() \
               + model.regularizer(data_key)
        

    def run(model, full_objective, optimizer, scheduler, stop_closure, train_loader,
            epoch, interval, patience, max_iter, maximize, tolerance,
            restore_best, tracker, optim_step_count, lr_decay_steps):

        for epoch, val_obj in early_stopping(model, stop_closure,
                                             interval=interval, patience=patience,
                                             start=epoch, max_iter=max_iter, maximize=maximize,
                                             tolerance=tolerance, restore_best=restore_best,
                                             tracker=tracker, scheduler=scheduler, lr_decay_steps=lr_decay_steps):
            optimizer.zero_grad()
            dj.conn().ping()
            # reports the entry of the current epoch for all tracked objectives
            if verbose:
                for key in tracker.log.keys():
                    print(key, tracker.log[key][-1])

            # Beginning of main training loop
            for batch_no, (data_key, data) in tqdm(enumerate(LongCycler(train_loader)),
                                                      desc='Epoch {}'.format(epoch)):

                loss = full_objective(model, data_key, *data)
                if (batch_no+1) % optim_step_count == 0:
                    optimizer.step()
                    optimizer.zero_grad()
                loss.backward()

        # End of training
        return model, epoch

    # model setup
    set_random_seed(seed)
    model.to(device)
    model.train()

    # current criterium is supposed to be poisson loss. Only for that loss, the additional arguments are defined
    criterion = eval(loss_function)(per_neuron=True, avg=False)

    # get stopping criterion from helper functions based on keyword
    stop_closure = eval(stop_function)

    tracker = MultipleObjectiveTracker(correlation=partial(corr_stop, model),
                                       poisson_loss=partial(poisson_stop, model),
                                       poisson_loss_val=partial(poisson_stop, model, val),
                                       readout_l1=partial(readout_regularizer_stop, model),
                                       core_regularizer=partial(core_regularizer_stop, model))

    trainable_params = [p for p in list(model.parameters()) if p.requires_grad]
    optimizer = torch.optim.Adam(trainable_params, lr=lr_init)
    scheduler = torch.optim.lr_scheduler.ReduceLROnPlateau(optimizer,
                                                           mode='max' if maximize else 'min',
                                                           factor=lr_decay_factor,
                                                           patience=patience,
                                                           threshold=tolerance,
                                                           min_lr=min_lr,
                                                           verbose=verbose,
                                                           threshold_mode='abs',
                                                           )

    optim_step_count = len(train.keys()) if optim_batch_step else 1

    model, epoch = run(model=model,
                       full_objective=full_objective,
                       optimizer=optimizer,
                       scheduler=scheduler,
                       stop_closure=stop_closure,
                       train_loader=train,
                       epoch=epoch,
                       interval=interval,
                       patience=patience,
                       max_iter=max_iter,
                       lr_decay_steps=lr_decay_steps,
                       maximize=maximize,
                       tolerance=tolerance,
                       restore_best=restore_best,
                       tracker=tracker,
                       optim_step_count=optim_step_count)

    model.eval()
    tracker.finalize()

    # compute average test correlations as the score
    avg_corr = corr_stop(model, test, avg=True)

    # return the whole tracker output as a dict
    output = {k: v for k, v in tracker.log.items()}
    return avg_corr, output, model.state_dict()


def standard_early_stop_trainer(model, seed, dataloaders, avg_loss=True, scale_loss=True,   #trianer args
                                loss_function='PoissonLoss', stop_function='corr_stop',
                                loss_accum_batch_n=None, device='cuda', verbose=True,
                                interval=1, patience=5, epoch=0, lr_init=0.005,             # early stopping args
                                max_iter=100, maximize=True, tolerance=1e-6,
                                restore_best=True, lr_decay_steps=3,
                                lr_decay_factor=0.3, min_lr=0.0001,                         # lr scheduler args
                                ):

    def full_objective(model, data_key, inputs, targets):
        if scale_loss:
            m = len(trainloaders[data_key].dataset)
            k = inputs.shape[0]
            loss_scale = np.sqrt(m / k)
        else: 
            loss_scale = 1.0
        
        return loss_scale * criterion(model(inputs.to(device), data_key), targets.to(device)) + model.regularizer(data_key)

    trainloaders = dataloaders["train"]
    valloaders = dataloaders["validation"]
    testloaders = dataloaders["test"]
    
    ##### Model training ####################################################################################################
    model.to(device)
    set_random_seed(seed)
    model.train()
    
    criterion = getattr(measures, loss_function)(avg=avg_loss)
    stop_closure = partial(getattr(metrics, stop_function), model, valloaders, device=device)

    n_iterations = len(LongCycler(trainloaders))
    
    optimizer = torch.optim.Adam(model.parameters(), lr=lr_init)
    scheduler = torch.optim.lr_scheduler.ReduceLROnPlateau(optimizer, mode='max' if maximize else 'min', 
                                                           factor=lr_decay_factor, patience=patience, threshold=tolerance, 
                                                           min_lr=min_lr, verbose=verbose, threshold_mode='abs')
    
    # set the number of iterations over which you would like to accummulate gradients
    optim_step_count = len(trainloaders.keys()) if loss_accum_batch_n is None else loss_accum_batch_n
    
    # define some trackers
    tracker_dict = dict(correlation=partial(corr_stop, model, valloaders, device=device),
                        poisson_loss=partial(poisson_stop, model, valloaders, device=device), 
                        poisson_loss_val=partial(poisson_stop, model, valloaders, device=device))
    
    if hasattr(model, 'tracked_values'):
        tracker_dict.update(model.tracked_values)
    
    tracker = MultipleObjectiveTracker(**tracker_dict)
    
    # train over epochs
    for epoch, val_obj in early_stopping(model, stop_closure, interval=interval, patience=patience, 
                                         start=epoch, max_iter=max_iter, maximize=maximize, 
                                         tolerance=tolerance, restore_best=restore_best, tracker=tracker, 
                                         scheduler=scheduler, lr_decay_steps=lr_decay_steps):

        # print the quantities from tracker
        if verbose and tracker is not None:
            print("=======================================")
            for key in tracker.log.keys():
                print(key, tracker.log[key][-1], flush=True)
        
        # train over batches
        optimizer.zero_grad()
        for batch_no, (data_key, data) in tqdm(enumerate(LongCycler(trainloaders)), total=n_iterations, desc="Epoch {}".format(epoch)):               

            loss = full_objective(model, data_key, *data)
            loss.backward()
            if (batch_no+1) % optim_step_count == 0:
                    optimizer.step()
                    optimizer.zero_grad()
        
    ##### Model evaluation ####################################################################################################
    model.eval()
    tracker.finalize()
    
    # Compute avg validation and test correlation
    avg_val_corr = corr_stop(model, valloaders, avg=True, device=device)
    avg_test_corr = corr_stop(model, testloaders, avg=True, device=device)

    # return the whole tracker output as a dict
    output = {k: v for k, v in tracker.log.items()}
    
    return avg_test_corr, output, model.state_dict()<|MERGE_RESOLUTION|>--- conflicted
+++ resolved
@@ -1,9 +1,4 @@
-<<<<<<< HEAD
-import datajoint as dj
-import torch
-=======
 import warnings
->>>>>>> e6d383a5
 from functools import partial
 
 import numpy as np
